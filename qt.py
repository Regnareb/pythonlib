import time
import logging
<<<<<<< HEAD
try:
    from PySide6 import QtCore, QtGui, QtWidgets
except ImportError:
    from PySide2 import QtCore, QtGui, QtWidgets
=======
import collections
try:
    from PySide6 import QtCore, QtGui, QtWidgets
    from PySide6.QtCore import Qt
    from PySide6.QtGui import QAction
except ImportError:
    from PySide2 import QtCore, QtGui, QtWidgets
    from PySide2.QtCore import Qt
    from PySide2.QtWidgets import QAction
>>>>>>> f27a0376
from . import common
from . import htmlhandler
logger = logging.getLogger(__name__)


def block_signals(iterable, block):
    for i in iterable:
        i.blockSignals(block)


def update_style(obj, name, value):
    obj.setProperty(name, value)
    obj.setStyle(obj.style())


class BaseMixin():
    """Use this Mixin class to provide an automatic way to save and restore all the data for the UI state.
    You can pass arguments for the QSettings object like organization and application name and settings format.
    It can be used with a QMainWindow or QWidget like that:

    class BaseWindow(BaseMixin, QtWidgets.QMainWindow):
        def __init__(self, *args):
            super(BaseWindow, self).__init__()
            self.load_settings(*args)
    """
    def load_settings(self, *args):
        self.settings = QtCore.QSettings(*args)
        self.settings.beginGroup('mainWindow')
        self.restoreGeometry(self.settings.value('geometry'))
        try:
            self.restoreState(self.settings.value('saveState', self.saveState()))
        except AttributeError:
            pass
        self.move(self.settings.value('pos', self.pos()))
        self.resize(self.settings.value('size', self.size()))
        if common.string2bool(self.settings.value('maximized')):
           self.showMaximized()
        if common.string2bool(self.settings.value('fullScreen')):
           self.showFullScreen()
        self.settings.endGroup()

    def closeEvent(self, event):
        self.settings.beginGroup('mainWindow')
        self.settings.setValue('geometry', self.saveGeometry())
        try:
            self.settings.setValue('saveState', self.saveState())
        except AttributeError:
            pass
        if not self.isMaximized() and not self.isFullScreen():
            self.settings.setValue('pos', self.pos())
            self.settings.setValue('size', self.size())
        self.settings.setValue('maximized', self.isMaximized())
        self.settings.setValue('fullScreen', self.isFullScreen())
        self.settings.endGroup()


class FloatSlider(QtWidgets.QSlider):
    """Create a slider able to return floats as a value."""
    def __init__(self, decimals=3, *args, **kargs):
        super(FloatSlider, self).__init__(*args, **kargs)
        self._multi = 10 ** decimals
        self.setMinimum(self.minimum())
        self.setMaximum(self.maximum())

    def value(self):
        return float(super(FloatSlider, self).value()) / self._multi

    def setMinimum(self, value):
        return super(FloatSlider, self).setMinimum(float(value) * self._multi)

    def setMaximum(self, value):
        return super(FloatSlider, self).setMaximum(float(value) * self._multi)

    def setValue(self, value):
        super(FloatSlider, self).setValue(int(float(value) * self._multi))


class RowLayout(QtWidgets.QHBoxLayout):
    """An object where you are able to add different UI elements easily and automatically."""
    def __init__(self, parent=None):
        super(RowLayout, self).__init__(parent)
        self.labels = []
        self.fields = []
        self.sliders = []
        self.spacers = []
        self.buttons = []
        self.textfields = []
        self.comboboxes = []
        self.toolbuttons = []
        self.checkboxes = []
        self.separators = []

    def addLabel(self, text='', *args, **kwargs):
        self.label = QtWidgets.QLabel(*args, **kwargs)
        self.label.setText(text)
        # self.label.setMinimumSize(QtCore.QSize(125, 19))
        # self.label.setMaximumSize(QtCore.QSize(125, 16777215))
        self.labels.append(self.label)
        self.addWidget(self.label)
        return self.label

    def addSpacer(self):
        self.spacer = QtWidgets.QSpacerItem(0, 0, QtWidgets.QSizePolicy.Expanding, QtWidgets.QSizePolicy.Minimum)
        self.spacers.append(self.spacer)
        self.addItem(self.spacer)
        return self.spacer

    def addField(self, text='', validator='', minimum=None, maximum=None, decimals=2, singlestep=1, accelerated=True, *args, **kwargs):
        self.field = BetterLineEdit(text, validator, *args, **kwargs)
        self.field.setDecimals(decimals)
        self.field.setSingleStep(singlestep)
        self.field.setAccelerated(accelerated)
        if validator in [QtGui.QIntValidator, QtGui.QDoubleValidator]:
            self.field.setMinimumSize(QtCore.QSize(80, 0))
            self.field.setMaximumSize(QtCore.QSize(80, 16777215))
        if minimum is not None:
            self.field.setMinimum(minimum)
        if maximum is not None:
            self.field.setMaximum(maximum)
        self.fields.append(self.field)
        self.addWidget(self.field)
        return self.field

<<<<<<< HEAD
    def addTextField(self):
        self.textfield = QtWidgets.QLineEdit(self.parent)
        self.textfields.append(self.textfield)
        self.addWidget(self.textfield)
        return self.textfield

    def addSlider(self, value=0, mode='', minimum=None, maximum=None):
=======
    def addSlider(self, value=0, mode='', minimum=None, maximum=None, *args, **kwargs):
>>>>>>> f27a0376
        if mode == 'float':
            self.slider = FloatSlider(*args, **kwargs)
        else:
            self.slider = QtWidgets.QSlider(*args, **kwargs)
        self.slider.setOrientation(QtCore.Qt.Horizontal)
        if minimum is not None:
            self.slider.setMinimum(minimum)
        if maximum is not None:
            self.slider.setMaximum(maximum)
        self.slider.setValue(value)
        self.sliders.append(self.slider)
        self.addWidget(self.slider)
        return self.slider

    def addCombobox(self, items=[], *args, **kwargs):
        self.combobox = QtWidgets.QComboBox(*args, **kwargs)
        for item in items:
            self.combobox.addItem(item)
        self.comboboxes.append(self.combobox)
        self.addWidget(self.combobox)
        return self.combobox

    def addToolbutton(self, *args, **kwargs):
        self.toolbutton = QtWidgets.QToolButton(*args, **kwargs)
        self.toolbuttons.append(self.toolbutton)
        self.addWidget(self.toolbutton)
        return self.toolbutton

    def addCheckbox(self, text='', state=False, *args, **kwargs):
        self.checkbox = ExclusiveCheckBox(text, *args, **kwargs)
        self.checkbox.setCheckState(QtCore.Qt.Checked if state else QtCore.Qt.Unchecked)
        self.checkboxes.append(self.checkbox)
        self.addWidget(self.checkbox)
        return self.checkbox

    def addButton(self, label='', size=[], *args, **kwargs):
        self.button = QtWidgets.QPushButton(*args, **kwargs)
        self.button.setText(label)
        if size:
            self.button.setMaximumSize(QtCore.QSize(*size))
        self.buttons.append(self.button)
        self.addWidget(self.button)
        return self.button

    def addSeparator(self, *args, **kwargs):
        self.separator = QtWidgets.QFrame(*args, **kwargs)
        self.separator.setFrameShape(QtWidgets.QFrame.HLine)
        self.separator.setFrameShadow(QtWidgets.QFrame.Sunken)
        self.separators.append(self.separator)
        self.addWidget(self.separator)
        return self.separator

    def createValidator(self, validator, minimum=None, maximum=None, decimals=3):
        if validator == 'int':
            self.field.setValidator(QtWidgets.QIntValidator(minimum, maximum, self))
        elif validator == 'float':
            self.field.setValidator(QtWidgets.QDoubleValidator(minimum, maximum, decimals, self))
        else:
            return False
        return True

    def connectCheckboxState(self):
        """Disable/Enable all widgets depending of the state of the checkbox"""
        state = self.checkbox.checkState()
        for widget in self.labels + self.fields + self.textfields + self.sliders + self.comboboxes + self.toolbuttons + self.buttons:
            widget.setEnabled(state)

    def connectFieldSlider(self):
        self.field.valueChanged.connect(self.toSlider)
        self.slider.valueChanged.connect(self.toField)

    def toField(self, *args):
        self.field.blockSignals(True)
        self.field.setValue(self.slider.value())
        self.field.blockSignals(False)

    def toSlider(self, *args):
        self.slider.blockSignals(True)
        self.slider.setValue(args[0])
        self.slider.blockSignals(False)

    def setTexts(self, texts):
        for label, text in zip(self.labels, texts):
            label.setText(text)

    def setFields(self, values):
        for field, value in zip(self.fields, values):
            field.setText(value)

    def setStates(self, states):
        for checkbox, state in zip(self.checkboxes, states):
            checkbox.setCheckState(QtCore.Qt.Checked if state else QtCore.Qt.Unchecked)

    def setItems(self, items):
        for combobox, item in zip(self.comboboxes, items):
            combobox.setCurrentIndex(item)

<<<<<<< HEAD
    def getValues(self):
        values = {'field': [], 'textfield': [], 'combobox': [], 'checkbox': []}
        for field in self.fields:
            values['field'].append(field.valueFromText(field.text()))
        for textfield in self.textfields:
            values['textfield'].append(textfield.valueFromText(textfield.text()))
        for combobox in self.comboboxes:
            values['combobox'].append(combobox.currentIndex())
        for checkbox in self.checkboxes:
            state = checkbox.checkState()
            values['checkbox'].append(bool(state))
        return values
=======
    def getValues(self, by_objectnames=False):
        """You can automatically get, save and restore states of your UI elements:
        Either by objectNames if you set them as arguments each time you add an element
        Or by the order of wich they are created
        """
        if by_objectnames:
            data = {}
            for field in self.fields:
                data[field.objectName()] = field.text()
            for slider in self.sliders:
                data[slider.objectName()] = slider.value()
            for combobox in self.comboboxes:
                data[combobox.objectName()] = combobox.currentText()
            for checkbox in self.checkboxes:
                data[checkbox.objectName()] = bool(checkbox.checkState())
        else:
            data = {'field': [], 'sliders': [], 'combobox': [], 'checkbox': []}
            for field in self.fields:
                data['field'].append(field.text())
            for slider in self.sliders:
                data['combobox'].append(checkbox.setCheckState(slider.value()))
            for combobox in self.comboboxes:
                data['combobox'].append(combobox.currentText())
            for checkbox in self.checkboxes:
                data['checkbox'].append(bool(checkbox.checkState()))
        return data

    def restoreValues(self, values, by_objectnames=False):
        """Restore the states of your UI elements from getValues"""
        if by_objectnames:
            for field in self.fields:
                if values.get(field.objectName()):
                    field.setText(values[field.objectName()])
            for slider in self.sliders:
                if values.get(slider.objectName()):
                    slider.setCheckState(values[slider.objectName()])
            for combobox in self.comboboxes:
                if values.get(combobox.objectName()):
                    combobox.setCurrentIndex(combobox.findText(values[combobox.objectName()]))
            for checkbox in self.checkboxes:
                if values.get(checkbox.objectName()):
                    checkbox.setCheckState(QtCore.Qt.Checked if values[checkbox.objectName()] else QtCore.Qt.Unchecked)
        else:
            for i, field in enumerate(self.fields):
                field.setText(values['field'][i])
            for i, slider in enumerate(self.sliders):
                slider.setCheckState(values['sliders'][i])
            for i, combobox in enumerate(self.comboboxes):
                combobox.setCurrentIndex(values['combobox'][i])
            for i, checkbox in enumerate(self.checkboxes):
                checkbox.setCheckState(QtCore.Qt.Checked if values['checkbox'][i] else QtCore.Qt.Unchecked)
>>>>>>> f27a0376

    def hide(self):
        for widget in self.labels + self.fields + self.textfields + self.sliders + self.comboboxes + self.toolbuttons + self.checkboxes + self.separators + self.buttons:
            widget.hide()

    def show(self):
        for widget in self.labels + self.fields + self.textfields + self.sliders + self.comboboxes + self.toolbuttons + self.checkboxes + self.separators + self.buttons:
            widget.show()

    def setToolTip(self, tip):
        """Add a general tooltip for all row"""
        for widget in self.labels + self.fields + self.textfields + self.sliders + self.comboboxes + self.toolbuttons + self.checkboxes + self.separators + self.buttons:
            widget.setToolTip(tip)

    def setEnabledChildren(self, state):
        for widget in self.labels + self.fields + self.textfields + self.sliders + self.comboboxes + self.toolbuttons + self.checkboxes + self.separators + self.buttons:
            widget.setEnabled(state)


<<<<<<< HEAD
def GroupBox(title, items, collapsible=True, collapsed=False):
=======
def GroupBox(title, items, collapsible=True, collapsed=False, *args, **kwargs):
>>>>>>> f27a0376
    """Create a QGroupBox and add all elements in the 'items' argument to it.
    The collapsible argument make the QGroupBox foldable,
    """
    if collapsible:
<<<<<<< HEAD
        groupbox = CollapsibleGroupBox(title=title, collapsed=collapsed)
    else:
        groupbox = QtWidgets.QGroupBox(title=title)
=======
        groupbox = CollapsibleGroupBox(title=title, collapsed=collapsed, *args, **kwargs)
    else:
        groupbox = QtWidgets.QGroupBox(title=title, *args, **kwargs)
>>>>>>> f27a0376
    vbox = QtWidgets.QVBoxLayout()
    groupbox.setLayout(vbox)
    for i in items.values():
        vbox.addLayout(i)
    return groupbox


class CollapsibleGroupBox(QtWidgets.QGroupBox):
    """A QGroupBox that can be collapSed by clicking on its title.
    You can set the speed at which the animation goes by modifying the attribute 'animation_duration'.
    The prefix attribute can be used to add an ASCII icon in front of the title.
    """
<<<<<<< HEAD
    def __init__(self, title, collapsed=False, prefix={True: '▶  ', False: '▼  '}, parent=None):
        title = prefix[collapsed] + title
        super(CollapsibleGroupBox, self).__init__(title, parent)
=======
    def __init__(self, title, collapsed=False, prefix={True: '▶  ', False: '▼  '}, *args, **kwargs):
        title = prefix[collapsed] + title
        super(CollapsibleGroupBox, self).__init__(title, *args, **kwargs)
>>>>>>> f27a0376
        self.setStyleSheet('''
            QGroupBox:flat {{
                border-left: none;
                border-right: none;
                border-bottom: none;
                border-radius: 0px;
            }}''')
        self.animation_duration = 150
        self.prefix = prefix
        self.collapsed = collapsed
        if collapsed:
            self.on_toggle(collapsed)

    def on_toggle(self, collapsed):
        for i in [self, self.window()]:
            setattr(i, 'collapse_animation', QtCore.QPropertyAnimation(i, b'maximumHeight'))
            i.collapse_animation.setDuration(self.animation_duration)
            i.collapse_animation.setStartValue(i.sizeHint().height() if collapsed else 20)
            i.collapse_animation.setEndValue(20 if collapsed else i.sizeHint().height())
            i.collapse_animation.setEasingCurve(QtCore.QEasingCurve.Type.InOutCubic)
            i.collapse_animation.start(QtCore.QAbstractAnimation.DeletionPolicy.DeleteWhenStopped)
        character = self.title()[:len(self.prefix[not collapsed])]
        title = self.title().replace(character, self.prefix[collapsed])
        self.setTitle(title)
        self.setFlat(collapsed)
        self.collapsed = collapsed

    def mouseReleaseEvent(self, event):
        super(CollapsibleGroupBox, self).mouseReleaseEvent(event)
        box = QtWidgets.QStyleOptionGroupBox()
        self.initStyleOption(box)
        hit = self.style().hitTestComplexControl(QtWidgets.QStyle.CC_GroupBox, box, event.pos())
        if (hit == QtWidgets.QStyle.SC_ScrollBarAddLine):
            self.on_toggle(not self.collapsed)


class QLoggerHandler(htmlhandler.HtmlStreamHandler):
    def __init__(self, signal):
        super(QLoggerHandler, self).__init__()
        self.signal = signal

    def emit(self, record):
        message = self.format(record)
        self.signal.emit(QtCore.SIGNAL('logMsg(QString)'), message)


class LogPanel(QtWidgets.QDockWidget):
    changed_loglevel = QtCore.Signal(str)

    def __init__(self, *args, **kwargs):
        super(LogPanel, self).__init__(*args, **kwargs)
        self.setWindowTitle('Logs')
        self.setObjectName('logs')
        self.levels = ['Debug', 'Info', 'Warning', 'Error', 'Critical']
        self.interface = {}
        self.interface['main'] = QtWidgets.QWidget()
        self.interface['layoutv'] = QtWidgets.QVBoxLayout()
        self.interface['layouth'] = QtWidgets.QHBoxLayout()
        self.interface['label'] = QtWidgets.QLabel('Logs Level:')
        self.interface['levels'] = QtWidgets.QComboBox()
        self.interface['levels'].insertItems(0, self.levels)
        self.interface['levels'].currentIndexChanged.connect(self.changed_loglevel.emit)
        self.interface['textedit'] = QtWidgets.QTextBrowser()
        self.interface['textedit'].setOpenLinks(False)
        self.interface['clear'] = QtWidgets.QPushButton('Clear')
        self.interface['clear'].clicked.connect(self.interface['textedit'].clear)
        self.interface['layouth'].addStretch()
        self.interface['layouth'].addWidget(self.interface['label'])
        self.interface['layouth'].addWidget(self.interface['levels'])
        self.interface['layouth'].addStretch()
        self.interface['layouth'].addWidget(self.interface['clear'])
        self.interface['layoutv'].addLayout(self.interface['layouth'])
        self.interface['layoutv'].addWidget(self.interface['textedit'])
        self.interface['main'].setLayout(self.interface['layoutv'])
        self.setWidget(self.interface['main'])
        # Use old syntax signals as you can't have multiple inheritance with QObject
        self.emitter = QtCore.QObject()
        self.connect(self.emitter, QtCore.SIGNAL('logMsg(QString)'), self.interface['textedit'].append)
        self.handler = QLoggerHandler(self.emitter)
        formatter = logging.Formatter('<span title="line %(lineno)d">%(levelname)s %(name)s.%(funcName)s() - %(message)s</span>')
        self.handler.setFormatter(formatter)
        logging.getLogger().addHandler(self.handler)


class KeySequenceRecorder(QtWidgets.QLineEdit):
    """A LineEdit that show the last key sequence pressed when the field was selected."""
<<<<<<< HEAD
    def __init__(self, keySequence, parent=None):
        super(KeySequenceRecorder, self).__init__(parent)
=======
    def __init__(self, keySequence, *args, **kwargs):
        super(KeySequenceRecorder, self).__init__(*args, **kwargs)
>>>>>>> f27a0376
        self.keymap = {'Esc': ''}
        self.setKeySequence(keySequence)

    def setKeySequence(self, keySequence):
        try:
            self.keySequence = keySequence.toString(QtGui.QKeySequence.NativeText)
        except AttributeError:
            self.keySequence = keySequence
        self.keySequence = self.keymap.get(self.keySequence, self.keySequence)
        self.setText(self.keySequence)

    def keyPressEvent(self, e):
        if e.type() == QtCore.QEvent.KeyPress:
            key = e.key()
            if key == QtCore.Qt.Key_unknown:
                logger.warning('Unknown key for shortcut')
                return
            if(key == QtCore.Qt.Key_Control or
            key == QtCore.Qt.Key_Shift or
            key == QtCore.Qt.Key_Alt or
            key == QtCore.Qt.Key_Meta):
                return
            modifiers = e.modifiers()
            if modifiers & QtCore.Qt.ShiftModifier:
                key += QtCore.Qt.SHIFT
            if modifiers & QtCore.Qt.ControlModifier:
                key += QtCore.Qt.CTRL
            if modifiers & QtCore.Qt.AltModifier:
                key += QtCore.Qt.ALT
            if modifiers & QtCore.Qt.MetaModifier:
                key += QtCore.Qt.META
            self.setKeySequence(QtGui.QKeySequence(key))


class SystrayMixin():
    """Create a systray icon with basic interactivity to restore the main window and quit the main app.
    You need to give a reference to the main app as first argument.
    A settings attribute need to be created in the main class for the MessageBox to be displayed only once.

class Tray(SystrayMixin, QtWidgets.QWidget):
<<<<<<< HEAD
    def __init__(self, mainapp, parent=None):
        icon = QtGui.QIcon('icon.png')
        self.settings = QtCore.QSettings('organisation', 'appname')
        super(Tray, self).__init__(mainapp, icon, parent=parent)
=======
    def __init__(self, mainapp, *args, **kwargs):
        icon = QtGui.QIcon('icon.png')
        self.settings = QtCore.QSettings('organisation', 'appname')
        super(Tray, self).__init__(mainapp, icon, *args, **kwargs)
>>>>>>> f27a0376

app = QtWidgets.QApplication(sys.argv)
tray = Tray(app)
sys.exit(app.exec())
    """
<<<<<<< HEAD
    def __init__(self, mainapp, icon=None, parent=None):
        super(SystrayMixin, self).__init__(parent=parent)
=======
    def __init__(self, mainapp, icon=None, *args, **kwargs):
        super(SystrayMixin, self).__init__(*args, **kwargs)
>>>>>>> f27a0376
        self.mainapp = mainapp
        self.create_tray_icon()
        if icon:
            self.set_icon(icon)

    def set_icon(self, icon):
        self.setWindowIcon(icon)
        self.trayicon.setIcon(icon)

    def restore(self):
        self.show()
        self.activateWindow()

    def iconActivated(self, reason):
        if reason in (QtWidgets.QSystemTrayIcon.Trigger, QtWidgets.QSystemTrayIcon.DoubleClick):
            self.restore()

    def create_tray_icon(self):
<<<<<<< HEAD
        self.quitAction = QtGui.QAction('&Quit', self, triggered=self.quit)
=======
        self.quitAction = QAction('&Quit', self, triggered=self.quit)
>>>>>>> f27a0376
        self.trayicon_menu = QtWidgets.QMenu(self)
        self.trayicon_menu.addSeparator()
        self.trayicon_menu.addAction(self.quitAction)
        self.trayicon = QtWidgets.QSystemTrayIcon(self)
        self.trayicon.setContextMenu(self.trayicon_menu)
        self.trayicon.messageClicked.connect(self.showNormal)
        self.trayicon.activated.connect(self.iconActivated)
        self.trayicon.show()

    def closeEvent(self, event):
        if self.trayicon.isVisible():
            if not self.settings.value('tray_showed_quitmessage'):
                QtWidgets.QMessageBox.information(self, 'Minimise to System Tray', 'The program will keep running in the system tray. To terminate the program, choose <b>Quit</b> in the context menu of the system tray icon.')
                self.settings.setValue('tray_showed_quitmessage', True)
            self.hide()
            event.ignore()
        else:
            super(SystrayMixin, self).closeEvent()
            self.quit()

    def quit(self):
        self.mainapp.quit()


class EditingFinishedMixin():
    """A Mixin that add a signal for editing finished to widgets that do not support it, like QTextEdit and QPlainTextEdit
    A  with a signal editingFinished missing from the official implementation."""
    editingFinished = QtCore.Signal()

    def focusOutEvent(self, event):
        super(EditingFinishedMixin, self).focusOutEvent(event)
        self.editingFinished.emit()


<<<<<<< HEAD
class LineditSpoiler(QtWidgets.QLineEdit):
    """A LineEdit that blur its content unless the mouse hover over it."""
    def __init__(self, blurAmount=10, parent=None):
        super(LineditSpoiler, self).__init__(parent=parent)
        self.blurAmount = blurAmount
        self.effect = QtWidgets.QGraphicsBlurEffect(self)
        self.effect.setBlurRadius(blurAmount)
        self.setGraphicsEffect(self.effect)
=======
class LineditSpoilerMixin():
    """A Mixin that blur its content unless the mouse hover over it."""
    def __init__(self, spoilerblur=0, *args, **kwargs):
        super(LineditSpoilerMixin, self).__init__(*args, **kwargs)
        self._spoilerblur_effect = QtWidgets.QGraphicsBlurEffect(self)
        self.setSpoilerBlur(spoilerblur)

    def setSpoilerBlur(self, value):
        """Set the blur amount, can be set to 0 to disable it"""
        self._spoilerblur = value
        self._spoilerblur_effect.setBlurRadius(value)
        if value:
            self.setGraphicsEffect(self._spoilerblur_effect)
        else:
            self.setGraphicsEffect(0)  # TODO: Check if it works
>>>>>>> f27a0376

    def enterEvent(self, event):
        self._spoilerblur_effect.setBlurRadius(0)
        super(LineditSpoilerMixin, self).enterEvent(event)

    def leaveEvent(self, event):
        self._spoilerblur_effect.setBlurRadius(self._spoilerblur)
        super(LineditSpoilerMixin, self).leaveEvent(event)



class BetterLineEdit(QtWidgets.QLineEdit):
    valueChanged = QtCore.Signal(str)

    def __init__(self, text='', validator=None, *args, **kwargs):
        super(BetterLineEdit, self).__init__(str(text), *args, **kwargs)
        self.validator = validator
        self._activate_undo = False
        self._decimals = 2
        self._singlestep = 1
        self._minimum = None
        self._maximum = None
        self._accelerated = 1
        self._accelerated_rate = 1
        self._accelerated_timer = 0
        self._accelerated_seconds = 3
        self._return_placeholder = True
        self.textChanged.connect(self.valueChanged.emit)

    def text(self):
        text = super(BetterLineEdit, self).text()
        if text == '' and self._return_placeholder:
            return self.placeholderText()
        return text

    def setDecimals(self, value):
        self._decimals = value

    def setSingleStep(self, value):
        self._singlestep = value

    def setMinimum(self, value):
        self._minimum = value

    def setMaximum(self, value):
        self._maximum = value

    def setAccelerated(self, value):
        self._accelerated = value

    def wheelEvent(self, event):
        sign = 1 if event.angleDelta().y() > 0 else -1
        self._event(event, sign)
        super(BetterLineEdit, self).wheelEvent(event)

    def keyPressEvent(self, event):
        if event.key() in [QtCore.Qt.Key_Up, QtCore.Qt.Key_Down]:
            sign = 1 if event.key()==QtCore.Qt.Key_Up else -1
            if self._accelerated and self.validator in [QtGui.QIntValidator, QtGui.QDoubleValidator]:
                if event.isAutoRepeat():
                    elapsed = time.time() - self._accelerated_timer
                    power = int(elapsed/self._accelerated_seconds)
                    print(power)
                    self._accelerated_rate = pow(10, power)
                else:
                    self._accelerated_rate = 1
                    self._accelerated_timer = time.time()
            self._event(event, sign)
        super(BetterLineEdit, self).keyPressEvent(event)

    def _event(self, event, sign):
        if self.validator in [QtGui.QIntValidator, QtGui.QDoubleValidator]:
            multiplier = 0.1 if event.modifiers() == Qt.ControlModifier else 10 if event.modifiers() == Qt.ShiftModifier else 1

            try:
                value = float(self.text()) + sign * self._singlestep * multiplier * self._accelerated_rate
            except ValueError:
                value = 0  # If the value is not valid reset it

            if self._minimum is not None:
                min(value, self._minimum)
            if self._maximum is not None:
                max(value, self._maximum)
            self.setText(value)
        elif self._activate_undo:
            if sign > 0:
                self.undo()
            else:
                self.redo()
        event.accept()

    def setText(self, value):
        try:
            if self.validator == QtGui.QIntValidator:
                    value = str(int(value))
            elif self.validator == QtGui.QDoubleValidator:
                value = f'{float(value):.{self._decimals}f}'
        except ValueError:
            value = '0'  # If the value is not valid reset it
        super(BetterLineEdit, self).setText(value)

    def setValue(self, value):
        self.setText(str(value))

    def value(self):
        return self.text()


class ExclusiveCheckBox(QtWidgets.QCheckBox):
    _exclusives = collections.defaultdict(set)

    def __init__(self, text='', exclusive_group=None, always_one_active=False, *args, **kwargs):
        super(ExclusiveCheckBox, self).__init__(text, *args, **kwargs)
        self._exclusive_group = None
        self._always_one_active = False
        if exclusive_group:
            self.setExclusive(exclusive_group, always_one_active)

    def setExclusive(self, group, always_one_active=False):
        self.clicked.connect(self.checkExclusive)
        self._exclusives[group].add(self)
        self._exclusive_group = group
        for i in self._exclusives[group]:
            i._always_one_active = always_one_active

    def removeExclusive(self, group):
        self._exclusives[group].remove(self)
        self._exclusive_group = None

    def checkExclusive(self):
        if not self._exclusive_group:
            return
        if not self.isChecked() and not self._always_one_active:
            return
        if not self.isChecked() and self._always_one_active:  # always have one checkbox active
            t = common.Enum(self._exclusives[self._exclusive_group])
            obj = t.next(current=self)
            obj.setChecked(True)
            return
        for i in self._exclusives[self._exclusive_group]:  # Otherwise uncheck every other ones
            if i != self:
                i.setChecked(not self.isChecked())<|MERGE_RESOLUTION|>--- conflicted
+++ resolved
@@ -1,11 +1,5 @@
 import time
 import logging
-<<<<<<< HEAD
-try:
-    from PySide6 import QtCore, QtGui, QtWidgets
-except ImportError:
-    from PySide2 import QtCore, QtGui, QtWidgets
-=======
 import collections
 try:
     from PySide6 import QtCore, QtGui, QtWidgets
@@ -15,7 +9,6 @@
     from PySide2 import QtCore, QtGui, QtWidgets
     from PySide2.QtCore import Qt
     from PySide2.QtWidgets import QAction
->>>>>>> f27a0376
 from . import common
 from . import htmlhandler
 logger = logging.getLogger(__name__)
@@ -139,17 +132,7 @@
         self.addWidget(self.field)
         return self.field
 
-<<<<<<< HEAD
-    def addTextField(self):
-        self.textfield = QtWidgets.QLineEdit(self.parent)
-        self.textfields.append(self.textfield)
-        self.addWidget(self.textfield)
-        return self.textfield
-
-    def addSlider(self, value=0, mode='', minimum=None, maximum=None):
-=======
     def addSlider(self, value=0, mode='', minimum=None, maximum=None, *args, **kwargs):
->>>>>>> f27a0376
         if mode == 'float':
             self.slider = FloatSlider(*args, **kwargs)
         else:
@@ -247,20 +230,6 @@
         for combobox, item in zip(self.comboboxes, items):
             combobox.setCurrentIndex(item)
 
-<<<<<<< HEAD
-    def getValues(self):
-        values = {'field': [], 'textfield': [], 'combobox': [], 'checkbox': []}
-        for field in self.fields:
-            values['field'].append(field.valueFromText(field.text()))
-        for textfield in self.textfields:
-            values['textfield'].append(textfield.valueFromText(textfield.text()))
-        for combobox in self.comboboxes:
-            values['combobox'].append(combobox.currentIndex())
-        for checkbox in self.checkboxes:
-            state = checkbox.checkState()
-            values['checkbox'].append(bool(state))
-        return values
-=======
     def getValues(self, by_objectnames=False):
         """You can automatically get, save and restore states of your UI elements:
         Either by objectNames if you set them as arguments each time you add an element
@@ -312,7 +281,6 @@
                 combobox.setCurrentIndex(values['combobox'][i])
             for i, checkbox in enumerate(self.checkboxes):
                 checkbox.setCheckState(QtCore.Qt.Checked if values['checkbox'][i] else QtCore.Qt.Unchecked)
->>>>>>> f27a0376
 
     def hide(self):
         for widget in self.labels + self.fields + self.textfields + self.sliders + self.comboboxes + self.toolbuttons + self.checkboxes + self.separators + self.buttons:
@@ -332,24 +300,14 @@
             widget.setEnabled(state)
 
 
-<<<<<<< HEAD
-def GroupBox(title, items, collapsible=True, collapsed=False):
-=======
 def GroupBox(title, items, collapsible=True, collapsed=False, *args, **kwargs):
->>>>>>> f27a0376
     """Create a QGroupBox and add all elements in the 'items' argument to it.
     The collapsible argument make the QGroupBox foldable,
     """
     if collapsible:
-<<<<<<< HEAD
-        groupbox = CollapsibleGroupBox(title=title, collapsed=collapsed)
-    else:
-        groupbox = QtWidgets.QGroupBox(title=title)
-=======
         groupbox = CollapsibleGroupBox(title=title, collapsed=collapsed, *args, **kwargs)
     else:
         groupbox = QtWidgets.QGroupBox(title=title, *args, **kwargs)
->>>>>>> f27a0376
     vbox = QtWidgets.QVBoxLayout()
     groupbox.setLayout(vbox)
     for i in items.values():
@@ -362,15 +320,9 @@
     You can set the speed at which the animation goes by modifying the attribute 'animation_duration'.
     The prefix attribute can be used to add an ASCII icon in front of the title.
     """
-<<<<<<< HEAD
-    def __init__(self, title, collapsed=False, prefix={True: '▶  ', False: '▼  '}, parent=None):
-        title = prefix[collapsed] + title
-        super(CollapsibleGroupBox, self).__init__(title, parent)
-=======
     def __init__(self, title, collapsed=False, prefix={True: '▶  ', False: '▼  '}, *args, **kwargs):
         title = prefix[collapsed] + title
         super(CollapsibleGroupBox, self).__init__(title, *args, **kwargs)
->>>>>>> f27a0376
         self.setStyleSheet('''
             QGroupBox:flat {{
                 border-left: none;
@@ -457,13 +409,8 @@
 
 class KeySequenceRecorder(QtWidgets.QLineEdit):
     """A LineEdit that show the last key sequence pressed when the field was selected."""
-<<<<<<< HEAD
-    def __init__(self, keySequence, parent=None):
-        super(KeySequenceRecorder, self).__init__(parent)
-=======
     def __init__(self, keySequence, *args, **kwargs):
         super(KeySequenceRecorder, self).__init__(*args, **kwargs)
->>>>>>> f27a0376
         self.keymap = {'Esc': ''}
         self.setKeySequence(keySequence)
 
@@ -504,29 +451,17 @@
     A settings attribute need to be created in the main class for the MessageBox to be displayed only once.
 
 class Tray(SystrayMixin, QtWidgets.QWidget):
-<<<<<<< HEAD
-    def __init__(self, mainapp, parent=None):
-        icon = QtGui.QIcon('icon.png')
-        self.settings = QtCore.QSettings('organisation', 'appname')
-        super(Tray, self).__init__(mainapp, icon, parent=parent)
-=======
     def __init__(self, mainapp, *args, **kwargs):
         icon = QtGui.QIcon('icon.png')
         self.settings = QtCore.QSettings('organisation', 'appname')
         super(Tray, self).__init__(mainapp, icon, *args, **kwargs)
->>>>>>> f27a0376
 
 app = QtWidgets.QApplication(sys.argv)
 tray = Tray(app)
 sys.exit(app.exec())
     """
-<<<<<<< HEAD
-    def __init__(self, mainapp, icon=None, parent=None):
-        super(SystrayMixin, self).__init__(parent=parent)
-=======
     def __init__(self, mainapp, icon=None, *args, **kwargs):
         super(SystrayMixin, self).__init__(*args, **kwargs)
->>>>>>> f27a0376
         self.mainapp = mainapp
         self.create_tray_icon()
         if icon:
@@ -545,11 +480,7 @@
             self.restore()
 
     def create_tray_icon(self):
-<<<<<<< HEAD
-        self.quitAction = QtGui.QAction('&Quit', self, triggered=self.quit)
-=======
         self.quitAction = QAction('&Quit', self, triggered=self.quit)
->>>>>>> f27a0376
         self.trayicon_menu = QtWidgets.QMenu(self)
         self.trayicon_menu.addSeparator()
         self.trayicon_menu.addAction(self.quitAction)
@@ -584,16 +515,6 @@
         self.editingFinished.emit()
 
 
-<<<<<<< HEAD
-class LineditSpoiler(QtWidgets.QLineEdit):
-    """A LineEdit that blur its content unless the mouse hover over it."""
-    def __init__(self, blurAmount=10, parent=None):
-        super(LineditSpoiler, self).__init__(parent=parent)
-        self.blurAmount = blurAmount
-        self.effect = QtWidgets.QGraphicsBlurEffect(self)
-        self.effect.setBlurRadius(blurAmount)
-        self.setGraphicsEffect(self.effect)
-=======
 class LineditSpoilerMixin():
     """A Mixin that blur its content unless the mouse hover over it."""
     def __init__(self, spoilerblur=0, *args, **kwargs):
@@ -609,7 +530,6 @@
             self.setGraphicsEffect(self._spoilerblur_effect)
         else:
             self.setGraphicsEffect(0)  # TODO: Check if it works
->>>>>>> f27a0376
 
     def enterEvent(self, event):
         self._spoilerblur_effect.setBlurRadius(0)
